--- conflicted
+++ resolved
@@ -8,14 +8,9 @@
 
     
     implicit double precision (a-h,o-z)
-<<<<<<< HEAD
-    
-    integer :: maxmx, meqn, mwaves, mbc, mx
-=======
-        
+
     integer :: maxmx, meqn, mwaves, mbc, mx
         
->>>>>>> a16d64d7
     double precision :: ql(meqn,1-mbc:maxmx+mbc)
     double precision :: qr(meqn,1-mbc:maxmx+mbc)
     double precision :: s(mwaves, 1-mbc:maxmx+mbc)

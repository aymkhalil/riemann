--- conflicted
+++ resolved
@@ -26,11 +26,8 @@
     import rp1_nonlinear_elasticity_fwave
     import rp1_reactive_euler_with_efix
     import rp1_shallow_roe_with_efix
-<<<<<<< HEAD
     import rp1_layered_shallow_water
-=======
     import rp1_traffic
->>>>>>> 7e5e4ab1
     import rp2_acoustics
     import rp2_advection
     import rp2_euler_mapgrid

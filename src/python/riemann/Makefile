# List of Solvers
RIEMANN_SOLVERS = \
	rp1_acoustics \
	rp1_advection \
	rp1_burgers \
	rp1_euler_with_efix \
	rp1_nonlinear_elasticity_fwave \
	rp1_reactive_euler_with_efix \
	rp1_shallow_roe_with_efix \
<<<<<<< HEAD
	rp1_layered_shallow_water \
=======
	rp1_traffic \
>>>>>>> 7e5e4ab1
	rp2_acoustics \
	rp2_advection \
	rp2_euler_5wave \
	rp2_euler_4wave \
	rp2_euler_mapgrid \
	rp2_kpp \
	rp2_psystem \
	rp2_shallow_roe_with_efix \
	rp2_shallow_sphere \
	rp2_vc_acoustics \
	rp2_vc_advection \
	rp3_vc_acoustics \
	rp3acv

SHARED_OBJECTS = $(addsuffix .so,$(RIEMANN_SOLVERS))

COMPILER=gnu95
ifeq ($(shell uname), Darwin)
	LAPACK_LIB = -framework veclib
endif
ifeq ($(shell uname), Linux)
	LAPACK_LIB = -llapack
endif

# Generic targets
rp1_%.so: $(RIEMANN)/src/rp1_%.f90
	f2py --fcompiler=$(COMPILER) -m $(basename $(notdir $@)) -c $^

rp2_%.so: $(RIEMANN)/src/rpn2_%.f90 $(RIEMANN)/src/rpt2_%.f90
	f2py --fcompiler=$(COMPILER) -m $(basename $(notdir $@)) -c $^

rp3_%.so: $(RIEMANN)/src/rpn3_%.f90 $(RIEMANN)/src/rpt3_%.f90 $(RIEMANN)/src/rptt3_%.f90
	f2py --fcompiler=$(COMPILER) -m $(basename $(notdir $@)) -c $^
	
# Phony targets
.PHONY: all clean new
all: $(SHARED_OBJECTS)

clean:
	-rm -f $(SHARED_OBJECTS)
	
new:
	$(MAKE) clean
	$(MAKE) all

# Special rules
rp1_layered_shallow_water.so: $(RIEMANN)/src/rp1_layered_shallow_water.f90
	f2py --fcompiler=$(COMPILER) --link-lapack_opt -m $(basename $(notdir $@)) -c $^

rp2_kpp.so: $(RIEMANN)/src/rpn2_kpp.f90 $(RIEMANN)/src/rpt2_dummy.f90
	f2py --fcompiler=$(COMPILER) -m $(basename $(notdir $@)) -c $^

rp2_euler_mapgrid.so: $(RIEMANN)/src/rpn2_euler_mapgrid.f90 $(RIEMANN)/src/rpt2_euler_mapgrid.f90 $(RIEMANN)/src/euler_roe_solver_mapgrid.f90 $(RIEMANN)/src/getquadinfo_mapgrid.f90
	f2py --fcompiler=$(COMPILER) -m $(basename $(notdir $@)) -c $^
	
rp2_euler_4wave.so: $(RIEMANN)/src/rpn2_euler_4wave.f90 $(RIEMANN)/src/rpt2_euler.f90
	f2py --fcompiler=$(COMPILER) -m $(basename $(notdir $@)) -c $^
	
rp3acv.so: $(RIEMANN)/src/rpn3acv.f90 $(RIEMANN)/src/rpt3acv.f90 $(RIEMANN)/src/rptt3acv.f90
	f2py --fcompiler=$(COMPILER) -m $(basename $(notdir $@)) -c $^
	
rp2_layered_shallow_water.so: $(RIEMANN)/src/rpn2_layered_shallow_water.f90 $(RIEMANN)/src/rpt2_layered_shallow_water.f90 $(GEOCLAW)/src/2d/riemannsolvers.f
	f2py --fcompiler=$(COMPILER) -m $(basename $(notdir $@)) -c $^<|MERGE_RESOLUTION|>--- conflicted
+++ resolved
@@ -7,11 +7,8 @@
 	rp1_nonlinear_elasticity_fwave \
 	rp1_reactive_euler_with_efix \
 	rp1_shallow_roe_with_efix \
-<<<<<<< HEAD
 	rp1_layered_shallow_water \
-=======
 	rp1_traffic \
->>>>>>> 7e5e4ab1
 	rp2_acoustics \
 	rp2_advection \
 	rp2_euler_5wave \

--- conflicted
+++ resolved
@@ -1,8 +1,4 @@
-<<<<<<< HEAD
-# Targets
-=======
 # List of Solvers
->>>>>>> 42d2a942
 RIEMANN_SOLVERS = \
 	rp1_acoustics \
 	rp1_advection \
@@ -22,28 +18,14 @@
 	rp2_vc_acoustics \
 	rp2_vc_advection \
 	rp3_vc_acoustics \
-<<<<<<< HEAD
 	rp3acv \
 	rp1_layered_shallow_water
-=======
-	rp3acv
->>>>>>> 42d2a942
-	
+
 SHARED_OBJECTS = $(addsuffix .so,$(RIEMANN_SOLVERS))
 
 
 # Generic targets
 rp1_%.so: $(RIEMANN)/src/rp1_%.f90
-<<<<<<< HEAD
-	f2py -m $(basename $(notdir $@)) -c $<
-
-rp2_%.so: $(RIEMANN)/src/rpn2_%.f90 $(RIEMANN)/src/rpt2_%.f90
-	f2py -m $(basename $(notdir $@)) -c $<
-
-rp3_%.so: $(RIEMANN)/src/rpn3_%.f90 $(RIEMANN)/src/rpt3_%.f90 $(RIEMANN)/src/rptt3_%.f90
-	f2py -m $(basename $(notdir $@)) -c $<
-	
-=======
 	f2py -m $(basename $(notdir $@)) -c $^
 
 rp2_%.so: $(RIEMANN)/src/rpn2_%.f90 $(RIEMANN)/src/rpt2_%.f90
@@ -54,7 +36,6 @@
 	
 # Phony targets
 .PHONY: all clean new
->>>>>>> 42d2a942
 all: $(SHARED_OBJECTS)
 
 clean:
@@ -66,20 +47,10 @@
 
 # Special rules	
 rp2_kpp.so: $(RIEMANN)/src/rpn2_kpp.f90 $(RIEMANN)/src/rpt2_dummy.f90
-<<<<<<< HEAD
-	f2py -m $(basename $(notdir $@)) -c  $(RIEMANN)/src/rpn2_kpp.f90 $(RIEMANN)/src/rpt2_dummy.f90
-
-rp2_euler_mapgrid.so: $(RIEMANN)/src/rpn2_euler_mapgrid.f90 $(RIEMANN)/src/rpt2_euler_mapgrid.f90 $(RIEMANN)/src/euler_roe_solver_mapgrid.f90 $(RIEMANN)/src/getquadinfo_mapgrid.f90
-	f2py -m $(basename $(notdir $@)) -c $(RIEMANN)/src/rpn2_euler_mapgrid.f90 $(RIEMANN)/src/rpt2_euler_mapgrid.f90 $(RIEMANN)/src/euler_roe_solver_mapgrid.f90 $(RIEMANN)/src/getquadinfo_mapgrid.f90
-	
-rp3acv.so: $(RIEMANN)/src/rpn3acv.f90 $(RIEMANN)/src/rpt3acv.f90 $(RIEMANN)/src/rptt3acv.f90
-	f2py -m $(basename $(notdir $@)) -c $(RIEMANN)/src/rpn3acv.f90 $(RIEMANN)/src/rpt3acv.f90 $(RIEMANN)/src/rptt3acv.f90
-=======
 	f2py -m $(basename $(notdir $@)) -c $^
 
 rp2_euler_mapgrid.so: $(RIEMANN)/src/rpn2_euler_mapgrid.f90 $(RIEMANN)/src/rpt2_euler_mapgrid.f90 $(RIEMANN)/src/euler_roe_solver_mapgrid.f90 $(RIEMANN)/src/getquadinfo_mapgrid.f90
 	f2py -m $(basename $(notdir $@)) -c $^
 	
 rp3acv.so: $(RIEMANN)/src/rpn3acv.f90 $(RIEMANN)/src/rpt3acv.f90 $(RIEMANN)/src/rptt3acv.f90
-	f2py -m $(basename $(notdir $@)) -c $^
->>>>>>> 42d2a942
+	f2py -m $(basename $(notdir $@)) -c $^